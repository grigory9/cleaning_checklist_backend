use utoipa::OpenApi;
use utoipa_swagger_ui::SwaggerUi;

use super::{
    rooms,
    stats::{self, StatsOverview},
    zones::{self, BulkClean, BulkCleanResponse, CleanBody},
};
<<<<<<< HEAD
=======

>>>>>>> 94250fa9
use crate::models::{
    Frequency, NewRoom, NewZone, Room, RoomView, UpdateRoom, UpdateZone, Zone, ZoneView,
};

#[derive(OpenApi)]
#[openapi(
    paths(
        rooms::list_rooms,
        rooms::create_room,
        rooms::get_room,
        rooms::update_room,
        rooms::delete_room,
        rooms::restore_room,
        zones::list_zones,
        zones::create_zone,
        zones::get_zone,
        zones::update_zone,
        zones::delete_zone,
        zones::clean_zone,
        zones::bulk_clean,
        stats::overview,
        stats::zones_due,
    ),
    components(schemas(
        Room,
        RoomView,
        NewRoom,
        UpdateRoom,
        Zone,
        ZoneView,
        NewZone,
        UpdateZone,
        Frequency,
        CleanBody,
        BulkClean,
        BulkCleanResponse,
        StatsOverview,
    )),
    tags(
        (name = "rooms", description = "Operations with rooms"),
        (name = "zones", description = "Operations with zones"),
        (name = "stats", description = "Statistics overview"),
    ),
    servers((url = "/api/v1"))
)]
pub struct ApiDoc;

pub fn swagger_ui() -> SwaggerUi {
    SwaggerUi::new("/swagger-ui").url("/api-doc/openapi.json", ApiDoc::openapi())
}<|MERGE_RESOLUTION|>--- conflicted
+++ resolved
@@ -6,10 +6,7 @@
     stats::{self, StatsOverview},
     zones::{self, BulkClean, BulkCleanResponse, CleanBody},
 };
-<<<<<<< HEAD
-=======
 
->>>>>>> 94250fa9
 use crate::models::{
     Frequency, NewRoom, NewZone, Room, RoomView, UpdateRoom, UpdateZone, Zone, ZoneView,
 };
